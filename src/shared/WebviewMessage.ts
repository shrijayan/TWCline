import { ApiConfiguration } from "./api"
import { AutoApprovalSettings } from "./AutoApprovalSettings"
import { BrowserSettings } from "./BrowserSettings"
import { ChatSettings } from "./ChatSettings"
import { UserInfo } from "./UserInfo"
import { ChatContent } from "./ChatContent"
import { TelemetrySetting } from "./TelemetrySetting"
import { McpViewTab } from "./mcp"

export interface WebviewMessage {
	type:
		| "apiConfiguration"
		| "webviewDidLaunch"
		| "newTask"
		| "sendWithCustomPrompt"
		| "condense"
		| "reportBug"
		| "askResponse"
		| "didShowAnnouncement"
		| "selectImages"
		| "resetState"
		| "openInBrowser"
		| "openMention"
		| "showChatView"
		| "refreshRequestyModels"
		| "refreshClineRules"
		| "openMcpSettings"
		| "restartMcpServer"
		| "deleteMcpServer"
		| "autoApprovalSettings"
		| "browserRelaunchResult"
		| "checkGitCommits"
		| "togglePlanActMode"
		| "taskCompletionViewChanges"
		| "openExtensionSettings"
		| "requestVsCodeLmModels"
		| "toggleToolAutoApprove"
		| "accountLogoutClicked"
		| "showAccountViewClicked"
		| "authStateChanged"
		| "authCallback"
		| "fetchMcpMarketplace"
		| "downloadMcp"
		| "silentlyRefreshMcpMarketplace"
		| "searchCommits"
		| "fetchLatestMcpServersFromHub"
		| "telemetrySetting"
		| "openSettings"
		| "fetchOpenGraphData"
		| "invoke"
		| "updateSettings"
		| "clearAllTaskHistory"
		| "fetchUserCreditsData"
		| "optionsResponse"
		| "requestTotalTasksSize"
		| "relaunchChromeDebugMode"
		| "taskFeedback"
		| "scrollToSettings"
		| "searchFiles"
		| "toggleFavoriteModel"
		| "grpc_request"
		| "grpc_request_cancel"
		| "toggleClineRule"
		| "toggleCursorRule"
		| "toggleWindsurfRule"
		| "deleteClineRule"
		| "copyToClipboard"
		| "updateTerminalConnectionTimeout"
		| "setActiveQuote"
<<<<<<< HEAD
		| "fetchFileEditStatistics"
		| "fileEditAccepted"
		| "fileEditRejected"
=======
		| "metricsButtonClicked"
		| "refreshMetrics"
		| "statsLoginClicked"
		| "statsLogoutClicked"
		| "statsAuthStateChanged"
>>>>>>> f4874d94

	// | "relaunchChromeDebugMode"
	text?: string
	message?: string
	disabled?: boolean
	askResponse?: ClineAskResponse
	apiConfiguration?: ApiConfiguration
	images?: string[]
	bool?: boolean
	number?: number
	autoApprovalSettings?: AutoApprovalSettings
	browserSettings?: BrowserSettings
	chatSettings?: ChatSettings
	chatContent?: ChatContent
	mcpId?: string
	timeout?: number
	tab?: McpViewTab
	// For toggleToolAutoApprove
	serverName?: string
	serverUrl?: string
	toolNames?: string[]
	autoApprove?: boolean

	// For auth
	user?: UserInfo | null
	customToken?: string
	// For openInBrowser
	url?: string
	planActSeparateModelsSetting?: boolean
	telemetrySetting?: TelemetrySetting
	customInstructionsSetting?: string
	// For task feedback
	feedbackType?: TaskFeedbackType
	mentionsRequestId?: string
	query?: string
	// For toggleFavoriteModel
	modelId?: string
	grpc_request?: {
		service: string
		method: string
		message: any // JSON serialized protobuf message
		request_id: string // For correlating requests and responses
		is_streaming?: boolean // Whether this is a streaming request
	}
	grpc_request_cancel?: {
		request_id: string // ID of the request to cancel
	}
	// For cline rules
	isGlobal?: boolean
	rulePath?: string
	enabled?: boolean
	filename?: string

	offset?: number
	shellIntegrationTimeout?: number
	// For metrics
	dateRange?: "7d" | "30d" | "all"
	forceRecalculate?: boolean
	
	// For statistics authentication
	statsUser?: {
		displayName: string | null
		email: string | null
	}
}

export type ClineAskResponse = "yesButtonClicked" | "noButtonClicked" | "messageResponse"

export type ClineCheckpointRestore = "task" | "workspace" | "taskAndWorkspace"

export type TaskFeedbackType = "thumbs_up" | "thumbs_down"<|MERGE_RESOLUTION|>--- conflicted
+++ resolved
@@ -67,17 +67,14 @@
 		| "copyToClipboard"
 		| "updateTerminalConnectionTimeout"
 		| "setActiveQuote"
-<<<<<<< HEAD
 		| "fetchFileEditStatistics"
 		| "fileEditAccepted"
 		| "fileEditRejected"
-=======
 		| "metricsButtonClicked"
 		| "refreshMetrics"
 		| "statsLoginClicked"
 		| "statsLogoutClicked"
 		| "statsAuthStateChanged"
->>>>>>> f4874d94
 
 	// | "relaunchChromeDebugMode"
 	text?: string
